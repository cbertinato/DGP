--- conflicted
+++ resolved
@@ -39,8 +39,6 @@
 """
 
 
-<<<<<<< HEAD
-=======
 @pytest.fixture(scope='session', autouse=True)
 def shim_settings():
     """Override DGP Application settings object so as not to pollute the regular
@@ -55,7 +53,6 @@
     os.unlink(settings.fileName())
 
 
->>>>>>> e03b5740
 def qt_msg_handler(type_, context, message: str):
     level = {
         QtCore.QtDebugMsg: "QtDebug",
@@ -86,7 +83,7 @@
     QtCore.qFatal('')
 
 
-# sys.excepthook = excepthook
+sys.excepthook = excepthook
 APP = QApplication([])
 
 
