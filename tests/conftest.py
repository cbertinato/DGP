--- conflicted
+++ resolved
@@ -50,15 +50,8 @@
     settings = QSettings(QSettings.IniFormat, QSettings.UserScope, "DgS", "DGP")
     set_settings(settings)
     yield
-<<<<<<< HEAD
-    try:
-        os.unlink(settings.fileName())
-    except FileNotFoundError:
-        pass
-=======
     if os.path.exists(settings.fileName()):
         os.unlink(settings.fileName())
->>>>>>> 05996227
 
 
 def qt_msg_handler(type_, context, message: str):
@@ -150,7 +143,7 @@
 
 @pytest.fixture
 def flt_ctrl(prj_ctrl: AirborneProjectController):
-    return prj_ctrl.get_child(prj_ctrl.entity.flights[0].uid)
+    return prj_ctrl.get_child(prj_ctrl.datamodel.flights[0].uid)
 
 
 @pytest.fixture(scope='module')
