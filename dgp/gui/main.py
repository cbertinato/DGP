# -*- coding: utf-8 -*-

import os
import pathlib
import logging
from typing import Union

import PyQt5.QtCore as QtCore
import PyQt5.QtWidgets as QtWidgets
from PyQt5.QtGui import QColor
from PyQt5.QtCore import pyqtSignal, pyqtBoundSignal
from PyQt5.QtWidgets import QMainWindow, QProgressDialog, QFileDialog

import dgp.lib.project as prj
import dgp.lib.types as types
import dgp.lib.enums as enums
import dgp.gui.loader as loader
import dgp.lib.datamanager as dm
from dgp.gui.utils import (ConsoleHandler, LOG_FORMAT, LOG_LEVEL_MAP,
                           LOG_COLOR_MAP, get_project_file)
from dgp.gui.dialogs import (AddFlightDialog, CreateProjectDialog,
<<<<<<< HEAD
                             AdvancedImportDialog, PropertiesDialog)
from dgp.gui.models import ProjectModel
from dgp.gui.widgets import FlightTab, TabWorkspace
from dgp.lib.etc import align_frames
from dgp.lib.trajectory_ingestor import TRAJECTORY_INTERP_FIELDS
from dgp.lib.gravity_ingestor import DGS_AT1A_INTERP_FIELDS


# Load .ui form
main_window, _ = loadUiType('dgp/gui/ui/main_window.ui')
=======
                             AdvancedImportDialog)
from dgp.gui.workspace import FlightTab
from dgp.gui.ui.main_window import Ui_MainWindow
from dgp.lib.etc import align_frames
from dgp.lib.trajectory_ingestor import TRAJECTORY_INTERP_FIELDS
from dgp.lib.gravity_ingestor import DGS_AT1A_INTERP_FIELDS
>>>>>>> d0fdf7ea


def autosave(method):
    """Decorator to call save_project for functions that alter project state."""
    def enclosed(self, *args, **kwargs):
        if kwargs:
            result = method(self, *args, **kwargs)
        elif len(args) > 1:
            result = method(self, *args)
        else:
            result = method(self)
        self.save_project()
        return result
    return enclosed


class MainWindow(QMainWindow, Ui_MainWindow):
    """An instance of the Main Program Window"""

    # Define signals to allow updating of loading progress
    status = pyqtSignal(str)  # type: pyqtBoundSignal
    progress = pyqtSignal(int)  # type: pyqtBoundSignal

    def __init__(self, project: Union[prj.GravityProject,
                                      prj.AirborneProject]=None, *args):
        super().__init__(*args)

        self.setupUi(self)
        self.title = 'Dynamic Gravity Processor'

        # Attach to the root logger to capture all child events
        self.log = logging.getLogger()
        # Setup logging handler to log to GUI panel
        console_handler = ConsoleHandler(self.write_console)
        console_handler.setFormatter(LOG_FORMAT)
        sb_handler = ConsoleHandler(self.show_status)
        sb_handler.setFormatter(logging.Formatter("%(message)s"))
        self.log.addHandler(console_handler)
        self.log.addHandler(sb_handler)
        self.log.setLevel(logging.DEBUG)

        # Setup Project
        self.project = project

        # Set Stylesheet customizations for GUI Window, see:
        # http://doc.qt.io/qt-5/stylesheet-examples.html#customizing-qtreeview
        self.setStyleSheet("""
            QTreeView::item {
            }
            QTreeView::branch {
                /*background: palette(base);*/
            }
            QTreeView::branch:closed:has-children {
                background: none;
                image: url(:/icons/chevron-right);
            }
            QTreeView::branch:open:has-children {
                background: none;
                image: url(:/icons/chevron-down);
            }
        """)

        # Initialize Variables
        self.import_base_path = pathlib.Path('~').expanduser().joinpath(
            'Desktop')
        self._default_status_timeout = 5000  # Status Msg timeout in milli-sec

        # Issue #50 Flight Tabs
        # flight_tabs is a custom Qt Widget (dgp.gui.workspace) promoted within the .ui file
        self._flight_tabs = self.flight_tabs  # type: QtWidgets.QTabWidget
        self._open_tabs = {}  # Track opened tabs by {uid: tab_widget, ...}

        # Initialize Project Tree Display
        self.project_tree.set_project(self.project)

    @property
    def current_flight(self) -> Union[prj.Flight, None]:
        """Returns the active flight based on which Flight Tab is in focus."""
        if self._flight_tabs.count() > 0:
            return self._flight_tabs.currentWidget().flight
        return None

    @property
    def current_tab(self) -> Union[FlightTab, None]:
        """Get the active FlightTab (returns None if no Tabs are open)"""
        if self._flight_tabs.count() > 0:
            return self._flight_tabs.currentWidget()
        return None

    def load(self):
        """Called from splash screen to initialize and load main window.
        This may be safely deprecated as we currently do not perform any long
        running operations on initial load as we once did."""
        self._init_slots()
        self.setWindowState(QtCore.Qt.WindowMaximized)
        self.save_project()
        self.show()
        try:
            self.progress.disconnect()
            self.status.disconnect()
        except TypeError:
            # This can be safely ignored (no slots were connected)
            pass

    def _init_slots(self):
        """Initialize PyQt Signals/Slots for UI Buttons and Menus"""

        # File Menu Actions #
        self.action_exit.triggered.connect(self.close)
        self.action_file_new.triggered.connect(self.new_project_dialog)
        self.action_file_open.triggered.connect(self.open_project_dialog)
        self.action_file_save.triggered.connect(self.save_project)

        # Project Menu Actions #
        self.action_import_gps.triggered.connect(
            lambda: self.import_data_dialog(enums.DataTypes.TRAJECTORY))
        self.action_import_grav.triggered.connect(
            lambda: self.import_data_dialog(enums.DataTypes.GRAVITY))
        self.action_add_flight.triggered.connect(self.add_flight_dialog)

        # Project Tree View Actions #
        self.project_tree.doubleClicked.connect(self._launch_tab)
        self.project_tree.item_removed.connect(self._project_item_removed)

        # Project Control Buttons #
        self.prj_add_flight.clicked.connect(self.add_flight_dialog)
        self.prj_import_gps.clicked.connect(
            lambda: self.import_data_dialog(enums.DataTypes.TRAJECTORY))
        self.prj_import_grav.clicked.connect(
            lambda: self.import_data_dialog(enums.DataTypes.GRAVITY))

        # Tab Browser Actions #
        self._flight_tabs.tabCloseRequested.connect(self._tab_closed)

        # Console Window Actions #
        self.combo_console_verbosity.currentIndexChanged[str].connect(
            self.set_logging_level)

    def closeEvent(self, *args, **kwargs):
        self.log.info("Saving project and closing.")
        self.save_project()
        super().closeEvent(*args, **kwargs)

    def set_logging_level(self, name: str):
        """PyQt Slot: Changes logging level to passed logging level name."""
        self.log.debug("Changing logging level to: {}".format(name))
        level = LOG_LEVEL_MAP[name.lower()]
        self.log.setLevel(level)

    def write_console(self, text, level):
        """PyQt Slot: Logs a message to the GUI console"""
        log_color = QColor(LOG_COLOR_MAP.get(level.lower(), 'black'))
        self.text_console.setTextColor(log_color)
        self.text_console.append(str(text))
        self.text_console.verticalScrollBar().setValue(
            self.text_console.verticalScrollBar().maximum())

    def show_status(self, text, level):
        """Displays a message in the MainWindow's status bar for specific
        log level events."""
        if level.lower() == 'error' or level.lower() == 'info':
            self.statusBar().showMessage(text, self._default_status_timeout)

    def _launch_tab(self, index: QtCore.QModelIndex=None, flight=None) -> None:
        """
        PyQtSlot:  Called to launch a flight from the Project Tree View.
        This function can also be called independent of the Model if a flight is
        specified, for e.g. when creating a new Flight object.
        Parameters
        ----------
        index : QModelIndex
            Model index pointing to a prj.Flight object to launch the tab for
        flight : prj.Flight
            Optional - required if this function is called without an index

        Returns
        -------
        None
        """
        if flight is None:
            item = index.internalPointer()
            if not isinstance(item, prj.Flight):
                self.project_tree.toggle_expand(index)
                return
            flight = item  # type: prj.Flight
            if flight.uid in self._open_tabs:
                self._flight_tabs.setCurrentWidget(self._open_tabs[flight.uid])
                self.project_tree.toggle_expand(index)
                return

        self.log.info("Launching tab for flight: UID<{}>".format(flight.uid))
        new_tab = FlightTab(flight)
        self._open_tabs[flight.uid] = new_tab
        t_idx = self._flight_tabs.addTab(new_tab, flight.name)
        self._flight_tabs.setCurrentIndex(t_idx)

    def _tab_closed(self, index: int):
        # TODO: Should we delete the tab, or pop it off the stack to a cache?
        self.log.warning("Tab close requested for tab: {}".format(index))
        self._flight_tabs.removeTab(index)

    def _project_item_removed(self, item: types.BaseTreeItem):
        if isinstance(item, types.DataSource):
            flt = item.flight
            # Error here, flt.uid is not in open_tabs when it should be.
            if not flt.uid not in self._open_tabs:
                return
            tab = self._open_tabs.get(flt.uid, None)  # type: FlightTab
            if tab is None:
                return
            try:
                tab.data_deleted(item)
            except:
                self.log.exception("Exception of some sort encountered deleting item")
            else:
                self.log.debug("Data deletion sucessful?")
        else:
            return

    def show_progress_dialog(self, title, start=0, stop=1, label=None,
                             cancel="Cancel", modal=False,
                             flags=None) -> QProgressDialog:
        """Generate a progress bar to show progress on long running event."""
        if flags is None:
            flags = (QtCore.Qt.WindowSystemMenuHint |
                     QtCore.Qt.WindowTitleHint |
                     QtCore.Qt.WindowMinimizeButtonHint)

        dialog = QProgressDialog(label, cancel, start, stop, self, flags)
        dialog.setWindowTitle(title)
        dialog.setModal(modal)
        dialog.setMinimumDuration(0)
        # dialog.setCancelButton(None)
        dialog.setValue(1)
        dialog.show()
        return dialog

    def show_progress_status(self, start, stop, label=None) -> QtWidgets.QProgressBar:
        """Show a progress bar in the windows Status Bar"""
        label = label or 'Loading'
        sb = self.statusBar()  # type: QtWidgets.QStatusBar
        progress = QtWidgets.QProgressBar(self)
        progress.setRange(start, stop)
        progress.setAttribute(QtCore.Qt.WA_DeleteOnClose)
        progress.setToolTip(label)
        sb.addWidget(progress)
        return progress

    def _add_data(self, data, dtype, flight, path):
        uid = dm.get_manager().save_data(dm.HDF5, data)
        if uid is None:
            self.log.error("Error occured writing DataFrame to HDF5 store.")
            return

        cols = list(data.keys())
        ds = types.DataSource(uid, path, cols, dtype, x0=data.index.min(),
                              x1=data.index.max())
        flight.register_data(ds)
        return ds

    @autosave
    def add_data(self, data, dtype, flight, path):
        ds = self._add_data(data, dtype, flight, path)
        if flight.uid not in self._open_tabs:
            # If flight is not opened we don't need to update the plot
            return
        else:
            tab = self._open_tabs[flight.uid]  # type: FlightTab
            tab.new_data(ds)  # tell the tab that new data is available
            return

    def load_file(self, dtype, flight, **params):
        """Loads a file in the background by using a QThread
        Calls :py:class: dgp.ui.loader.LoaderThread to create threaded file
        loader.

        Parameters
        ----------
        dtype : enums.DataTypes

        flight : prj.Flight

        params : dict


        """
        self.log.debug("Loading {dtype} into {flt}, with params: {param}"
                       .format(dtype=dtype.name, flt=flight, param=params))

        prog = self.show_progress_status(0, 0)
        prog.setValue(1)

        def _complete(data):
            self.add_data(data, dtype, flight, params.get('path', None))

            # align and crop gravity and trajectory frames if both are present
            if flight.has_trajectory and flight.has_gravity:
                # get datasource objects
                gravity = flight.get_source(enums.DataTypes.GRAVITY)
                trajectory = flight.get_source(enums.DataTypes.TRAJECTORY)

                # align and crop the gravity and trajectory frames
                fields = DGS_AT1A_INTERP_FIELDS | TRAJECTORY_INTERP_FIELDS
                new_gravity, new_trajectory = align_frames(gravity.load(),
                                                           trajectory.load(),
                                                           interp_only=fields)

                # replace datasource objects
                ds_attr = {'path': gravity.filename, 'dtype': gravity.dtype}
                flight.remove_data(gravity)
                self._add_data(new_gravity, ds_attr['dtype'], flight,
                               ds_attr['path'])

                ds_attr = {'path': trajectory.filename,
                           'dtype': trajectory.dtype}
                flight.remove_data(trajectory)
                self._add_data(new_trajectory, ds_attr['dtype'], flight,
                               ds_attr['path'])

        def _result(result):
            err, exc = result
            prog.close()
            if err:
                msg = "Error loading {typ}::{fname}".format(
                    typ=dtype.name.capitalize(), fname=params.get('path', ''))
                self.log.error(msg)
            else:
                msg = "Loaded {typ}::{fname}".format(
                    typ=dtype.name.capitalize(), fname=params.get('path', ''))
                self.log.info(msg)

        ld = loader.get_loader(parent=self, dtype=dtype, on_complete=_complete,
                               on_error=_result, **params)
        ld.start()

    def save_project(self) -> None:
        if self.project is None:
            return
        if self.project.save():
            self.setWindowTitle(self.title + ' - {} [*]'
                                .format(self.project.name))
            self.setWindowModified(False)
            self.log.info("Project saved.")
        else:
            self.log.info("Error saving project.")

    # Project dialog functions ################################################

    def import_data_dialog(self, dtype=None) -> None:
        """
        Launch a dialog window for user to specify path and parameters to
        load a file of dtype.
        Params gathered by dialog will be passed to :py:meth: self.load_file
        which constructs the loading thread and performs the import.

        Parameters
        ----------
        dtype : enums.DataTypes
            Data type for which to launch dialog: GRAVITY or TRAJECTORY

        """
        dialog = AdvancedImportDialog(self.project, self.current_flight,
                                      dtype=dtype, parent=self)
        dialog.browse()
        if dialog.exec_():
            # TODO: Should path be contained within params or should we take
            # it as its own parameter
            self.load_file(dtype, dialog.flight, **dialog.params)

    def new_project_dialog(self) -> QMainWindow:
        new_window = True
        dialog = CreateProjectDialog()
        if dialog.exec_():
            self.log.info("Creating new project")
            project = dialog.project
            if new_window:
                self.log.debug("Opening project in new window")
                return MainWindow(project)
            else:
                self.project = project
                self.project.save()
                self.update_project()

    # TODO: This will eventually require a dialog to allow selection of project
    # type, or a metadata file in the project directory specifying type info
    def open_project_dialog(self) -> None:
        path = QFileDialog.getExistingDirectory(self, "Open Project Directory",
                                                os.path.abspath('..'))
        if not path:
            return

        prj_file = get_project_file(path)
        if prj_file is None:
            self.log.warning("No project file's found in directory: {}"
                             .format(path))
            return
        self.save_project()
        self.project = prj.AirborneProject.load(prj_file)
        self.update_project()
        return

    @autosave
    def add_flight_dialog(self) -> None:
        dialog = AddFlightDialog(self.project)
        if dialog.exec_():
            flight = dialog.flight
            self.log.info("Adding flight {}".format(flight.name))
            self.project.add_flight(flight)

            # TODO: Need to re-implement this for new data import method
            # OR - remove the option to add data during flight creation
            # if dialog.gravity:
            #     self.import_data(dialog.gravity, 'gravity', flight)
            # if dialog.gps:
            #     self.import_data(dialog.gps, 'gps', flight)
            self._launch_tab(flight=flight)
            return
        self.log.info("New flight creation aborted.")
        return<|MERGE_RESOLUTION|>--- conflicted
+++ resolved
@@ -19,25 +19,12 @@
 from dgp.gui.utils import (ConsoleHandler, LOG_FORMAT, LOG_LEVEL_MAP,
                            LOG_COLOR_MAP, get_project_file)
 from dgp.gui.dialogs import (AddFlightDialog, CreateProjectDialog,
-<<<<<<< HEAD
-                             AdvancedImportDialog, PropertiesDialog)
-from dgp.gui.models import ProjectModel
-from dgp.gui.widgets import FlightTab, TabWorkspace
-from dgp.lib.etc import align_frames
-from dgp.lib.trajectory_ingestor import TRAJECTORY_INTERP_FIELDS
-from dgp.lib.gravity_ingestor import DGS_AT1A_INTERP_FIELDS
-
-
-# Load .ui form
-main_window, _ = loadUiType('dgp/gui/ui/main_window.ui')
-=======
                              AdvancedImportDialog)
 from dgp.gui.workspace import FlightTab
 from dgp.gui.ui.main_window import Ui_MainWindow
 from dgp.lib.etc import align_frames
 from dgp.lib.trajectory_ingestor import TRAJECTORY_INTERP_FIELDS
 from dgp.lib.gravity_ingestor import DGS_AT1A_INTERP_FIELDS
->>>>>>> d0fdf7ea
 
 
 def autosave(method):
