# coding: utf-8

import pathlib
from typing import List

from pandas import DataFrame
from PyQt5.QtCore import pyqtSignal, QThread, pyqtBoundSignal

from dgp.lib.gravity_ingestor import read_at1a
from dgp.lib.trajectory_ingestor import import_trajectory


class LoadFile(QThread):
    """Defines a QThread object whose job is to load (potentially large) datafiles in a Thread."""
    progress = pyqtSignal(int)  # type: pyqtBoundSignal
    loaded = pyqtSignal()  # type: pyqtBoundSignal
    # data = pyqtSignal(DataPacket)  # type: pyqtBoundSignal
    data = pyqtSignal(DataFrame, pathlib.Path, str)

    def __init__(self, path: pathlib.Path, datatype: str, flight_id: str, fields: List=None, parent=None, **kwargs):
        super().__init__(parent)
        self._path = path
        self._dtype = datatype
        self._flight = flight_id
        self._functor = {'gravity': read_at1a, 'gps': import_trajectory}.get(datatype, None)
        self._fields = fields

    def run(self):
        if self._dtype == 'gps':
<<<<<<< HEAD
            fields = ['mdy', 'hms', 'lat', 'long', 'ortho_ht', 'ell_ht', 'num_sats', 'pdop']
            df = self._functor(self._path, columns=fields, skiprows=1, timeformat='hms')
        else:
            df = self._functor(self._path)
        # data = DataPacket(df, self._path, self._dtype)
        self.progress.emit(1)
        # self.data.emit(data)
        self.data.emit(df, self._path, self._dtype)
        self.loaded.emit()
=======
            df = self._load_gps()
        else:
            df = self._load_gravity()
        # TODO: Get rid of DataPacket, find way to embed metadata in DataFrame
        data = DataPacket(df, self._path, self._dtype)
        self.progress.emit(1)
        self.data.emit(data)
        self.loaded.emit()

    def _load_gps(self):
        if self._fields is not None:
            fields = self._fields
        else:
            fields = ['mdy', 'hms', 'lat', 'long', 'ortho_ht', 'ell_ht', 'num_sats', 'pdop']
        return self._functor(self._path, columns=fields, skiprows=1, timeformat='hms')

    def _load_gravity(self):
        if self._fields is None:
            return self._functor(self._path)
        else:
            return self._functor(self._path, fields=self._fields)
>>>>>>> b5c6cbfa
<|MERGE_RESOLUTION|>--- conflicted
+++ resolved
@@ -27,24 +27,13 @@
 
     def run(self):
         if self._dtype == 'gps':
-<<<<<<< HEAD
-            fields = ['mdy', 'hms', 'lat', 'long', 'ortho_ht', 'ell_ht', 'num_sats', 'pdop']
-            df = self._functor(self._path, columns=fields, skiprows=1, timeformat='hms')
-        else:
-            df = self._functor(self._path)
-        # data = DataPacket(df, self._path, self._dtype)
-        self.progress.emit(1)
-        # self.data.emit(data)
-        self.data.emit(df, self._path, self._dtype)
-        self.loaded.emit()
-=======
             df = self._load_gps()
         else:
             df = self._load_gravity()
         # TODO: Get rid of DataPacket, find way to embed metadata in DataFrame
-        data = DataPacket(df, self._path, self._dtype)
         self.progress.emit(1)
-        self.data.emit(data)
+        # self.data.emit(data)
+        self.data.emit(df, self._path, self._dtype)
         self.loaded.emit()
 
     def _load_gps(self):
@@ -58,5 +47,4 @@
         if self._fields is None:
             return self._functor(self._path)
         else:
-            return self._functor(self._path, fields=self._fields)
->>>>>>> b5c6cbfa
+            return self._functor(self._path, fields=self._fields)